'''
Basic Robot Environment Wrapper
Robot Specific Functions: self._update_pose(), self.get_ee_pos(), self.get_ee_angle()
Camera Specific Functions: self.render_obs()
Experiment Specific Functions: self.get_info(), self.get_reward(), self.get_observation()
'''
import numpy as np
import time
import gym

from iris_robots.transformations import add_angles, angle_diff
from iris_robots.camera_utils.multi_camera_wrapper import MultiCameraWrapper
from iris_robots.server.robot_interface import RobotInterface
# from transformations import add_angles, angle_diff
# from camera_utils.multi_camera_wrapper import MultiCameraWrapper
# from server.robot_interface import RobotInterface
from gym.spaces import Box, Dict

class RobotEnv(gym.Env):
    '''
    TODO (add docstring on meaning / explanation for all flags)
    '''
    def __init__(self, use_hand_centric_view=True, use_third_person_view=True, ip_address=None, random_reset=True, 
                demo_collection_mode=False, hz=10, pause_resets=False, viz=False, goal_state=None,
                path_length=100, state='ee', local_cam=False):
        # Initialize Gym Environment
        super().__init__()

        # Physics
        self.use_desired_pose = True
        self.max_lin_vel = 0.1
        self.max_rot_vel = 0.5
        self.DoF = 3
        self.hz = hz

        self.epcount = 0
        self.max_path_length = path_length
        self._max_episode_steps = self.max_path_length
        # default reset position
        self.resetpos = np.array([0.5, 0, 0.15]) # x y z (position) gripper status
        self.first_person = use_hand_centric_view
        self.third_person = use_third_person_view
        self.demo_collection_mode = demo_collection_mode
        self.random_reset = random_reset
        self.pause_resets = pause_resets
        self.viz = viz
        self.state = state
        self.goal_state = None
        if goal_state == 'left_open':
            self.goal_state = [1, -1, 1, 1]
        elif goal_state == 'right_closed':
            self.goal_state = [1, 1, 1, -1]
        ## Action/Observation Space
        self.action_space = Box(
                np.array([-1, -1, -1, -1]), # dx_low, dy_low, dz_low, dgripper_low
                np.array([1, 1, 1, 1]), # dx_high, dy_high, dz_high, dgripper_high
        )
        # x y z gripper (robotiq)
        self.lowdim_space = Box(
                np.array([0.4, -0.18, 0.16, 0.0045]),
                np.array([0.7, 0.17, 0.3, 0.085]),
        )

        # joint limits
        self.jointmax = np.array([2.8973, 1.7628, 2.8973, -0.0698, 2.8973, 3.7525, 2.8973, 0.085], dtype=np.float32)
        self.jointmin = np.array([-2.8973, -1.7628, -2.8973, -3.0718, -2.8973, -0.0175, -2.8973, 0.0045], dtype=np.float32)

        # total low dim space with joints and gripper included
        self.qpos_space = Box(
            self.jointmin,
            self.jointmax
        )

        env_obs_spaces = {
            'hand_img_obs': Box(0, 255, (3, 100, 100), np.uint8),
            'third_person_img_obs': Box(0, 255, (3, 100, 100), np.uint8),
            'lowdim_obs': self.lowdim_space,
            'lowdim_qpos': self.qpos_space,
        }
        if not self.first_person:
            env_obs_spaces.pop('hand_img_obs', None)
        if not self.third_person:
            env_obs_spaces.pop('third_person_img_obs', None)
        self.observation_space = Dict(env_obs_spaces)

        x_low, y_low, _, _= self.lowdim_space.low
        x_high, y_high, z_high, _ = self.lowdim_space.high
        x_mid, y_mid = (x_low + x_high) / 2, (y_low + y_high) / 2
        self.resetpos[0] = x_mid
        self.resetpos[1] = y_mid
        self.resetpos[2] = z_high - 0.02
        # track so we can raise EE
        # for joint reset logic
        self.z_high = z_high

        # Robot Configuration
        if ip_address is None:
            from franka.robot import FrankaRobot
            self._robot = FrankaRobot(control_hz=self.hz)
        else:
            self._robot = RobotInterface(ip_address=ip_address)

        self.reset_joints = np.array([0, 0.115, 0, -2.257, 0.013, 2.257, 1.544])
        # Create Cameras
        # use local cameras when training on machine with cameras
        # use robot cameras when pinging NUC
        self._use_local_cameras = local_cam
        self._use_robot_cameras = not local_cam

        if self._use_local_cameras:
           self._camera_reader = MultiCameraWrapper()

    def step(self, action):
        start_time = time.time()

        # Process Action
        assert len(action) == (self.DoF + 1)
        assert (action.max() <= 1) and (action.min() >= -1)
        pos_action, angle_action, gripper = self._format_action(action)
        lin_vel, rot_vel = self._limit_velocity(pos_action, angle_action)
        desired_pos = self._curr_pos + lin_vel
        desired_angle = add_angles(rot_vel, self._curr_angle)
        # Desired position is current position plus
        # the resulting velocity from current action
        # get lowdim obs
        self._update_robot(desired_pos, desired_angle, gripper)

        comp_time = time.time() - start_time
        sleep_left = max(0, (1 / self.hz) - comp_time)
        time.sleep(sleep_left)
        obs = self.get_observation()

        # set reward and done to None for now
        reward = -np.linalg.norm(obs['state'] - self.goal_state) if self.goal_state is not None else 0.
        self.curr_path_length += 1
        if self.curr_path_length == self.max_path_length:
            done = True
        else:
            done = False
        return obs, reward, done, {}

    def normalize_lowdim_obs(self, obs):
        """Normalizes low-dim obs between [-1,1]."""
        # The formula to do this is
        # x_new = 2 * (x - min(x)) / (max(x) - min(x)) - 1
        # x = (x_new + 1) * (max (x) - min(x)) / 2
        # Source: https://stats.stackexchange.com/questions/178626/how-to-normalize-data-between-1-and-1
        normalized_obs = np.zeros_like(obs)
        normalized_obs = 2 * (obs - self.lowdim_space.low) / (self.lowdim_space.high - self.lowdim_space.low) - 1
        return normalized_obs

    def normalize_qpos(self, qpos):
        """Normalizes qpos between [-1,1]."""
        # The ranges for the joint limits are taken from
        # the franka emika page: https://frankaemika.github.io/docs/control_parameters.html
        norm_qpos = np.zeros_like(qpos)
        norm_qpos = 2 * (qpos - self.jointmin) / (self.jointmax - self.jointmin) - 1
        return norm_qpos

    def reset(self):
        self.curr_path_length = 0
<<<<<<< HEAD
        self._robot.update_gripper(0)

=======
        #if self.epcount % 10 == 0:
>>>>>>> ec334683
        self._robot.update_joints(self.reset_joints)

        self._robot.update_gripper(0)

        if self.pause_resets:
            # sleep for one second so I have time to keyboard interrupt if necessary
            user_input = input("Enter (s) to wait 5 seconds & anything else to continue: ")
            if user_input in ['s', 'S']:
                time.sleep(5)
            else:
                # otherwise just continue
                pass

        self._desired_pose = {'position': self._robot.get_ee_pos(),
                              'angle': self._robot.get_ee_angle(),
                              'gripper': 0}

        # fix default angle at first joint reset
        if self.epcount == 0:                              
            self._default_angle = self._desired_pose['angle']

        self.epcount += 1

        return self.get_observation()

    def _format_action(self, action):
        '''Returns [x,y,z], [yaw, pitch, roll], close_gripper'''
        default_delta_angle = angle_diff(self._default_angle, self._curr_angle)
        if self.DoF == 3:
            delta_pos, delta_angle, gripper = action[:-1], default_delta_angle, action[-1]
        # elif self.DoF == 4:
        #     delta_pos, delta_angle, gripper = action[:3], action[3], action[-1]
        #     delta_angle = delta_angle.extend([0,0])
        # elif self.DoF == 5:
        #     delta_pos, delta_angle, gripper = action[:3], action[3:5], action[-1]
        #     delta_angle = delta_angle.append(0)
        elif self.DoF == 6:
            delta_pos, delta_angle, gripper = action[:3], action[3:6], action[-1]
        return np.array(delta_pos), np.array(delta_angle), gripper

    def _limit_velocity(self, lin_vel, rot_vel):
        """Scales down the linear and angular magnitudes of the action"""
        lin_vel_norm = np.linalg.norm(lin_vel)
        rot_vel_norm = np.linalg.norm(rot_vel)
        if lin_vel_norm > self.max_lin_vel:
            lin_vel = lin_vel * self.max_lin_vel / lin_vel_norm
        if rot_vel_norm > self.max_rot_vel:
            rot_vel = rot_vel * self.max_rot_vel / rot_vel_norm
        lin_vel, rot_vel = lin_vel / self.hz, rot_vel / self.hz
        return lin_vel, rot_vel

    def _update_robot(self, pos, angle, gripper, clip=True):
        """
        Takes in desired position and gripper, calls update_pose which 
        also takes desired_pos as input, and then computes a desired joint
        position (qpos) using the DM IK solver. We then run the forward kinematics
        on this qpos to compute the feasible position (i.e. where the robot can actually
        reach) and we set the joints to the desired qpos and return this realisitc
        position accordingly

        NOTE: the curr_pos function will use this desired_pos, and assumes that the robot
        has gotten close enough. However, if there is error in the forward kinematics
        or the joints aren't quite set right, the real position will be different.
        Thus we should not track the desired pose in get observation
        """
        # clip so position is within Box
        if clip:
            # assumes pos is NP array
            x_low, y_low, z_low, _ = self.lowdim_space.low
            x_high, y_high, z_high, _ = self.lowdim_space.high
            pos[0] = pos[0].clip(x_low, x_high) # new x
            pos[1] = pos[1].clip(y_low, y_high) # new y
            pos[2] = pos[2].clip(z_low, z_high) # new z
        feasible_pos, feasible_angle = self._robot.update_pose(pos, angle)
        self._robot.update_gripper(gripper)
        self._desired_pose = {'position': feasible_pos, 
                              'angle': feasible_angle,
                              'gripper': gripper}

    @property
    def _curr_pos(self):
        if self.use_desired_pose: return self._desired_pose['position'].copy()
        return self._robot.get_ee_pos()

    @property
    def _curr_angle(self):
        if self.use_desired_pose: return self._desired_pose['angle'].copy()
        return self._robot.get_ee_angle()

    def get_images(self):
        camera_feed = []
        if self._use_local_cameras:
            camera_feed.extend(self._camera_reader.read_cameras())
        if self._use_robot_cameras:
            camera_feed.extend(self._robot.read_cameras())
        return camera_feed

    def get_state(self):
        state_dict = {}
        gripper_state = self._robot.get_gripper_state()

        state_dict['control_key'] = 'desired_pose' if \
            self.use_desired_pose else 'current_pose'

        state_dict['desired_pose'] = np.concatenate(
            [self._desired_pose['position'],
            self._desired_pose['angle'],
            [self._desired_pose['gripper']]])

        state_dict['current_pose'] = np.concatenate(
            [self._robot.get_ee_pos(),
            self._robot.get_ee_angle(),
            [gripper_state]])

        state_dict['joint_positions'] = self._robot.get_joint_positions()
        state_dict['joint_velocities'] = self._robot.get_joint_velocities()
        # don't track gripper velocity
        state_dict['gripper_velocity'] = 0

        return state_dict

    def go_to_rest(self):
        # reset robot, also update desired pose for controller
        print(f'reseting franka pos!')
        # 1 for an open gripper
        curr_pos = np.concatenate([self._robot.get_ee_pos(), [1]])
        curr_lowdim = self.normalize_lowdim_obs(curr_pos)
        restp = self.resetpos[:].copy()
        if self.random_reset:
            random_vec = np.random.uniform(-0.1, 0.1, (3,))
            restp += random_vec
            rest_pos = np.concatenate([restp, [1]])
            rest_lowdim = self.normalize_lowdim_obs(rest_pos)
            # slowly move to rest from
            # current position with small deltas
            pos_delta = rest_lowdim - curr_lowdim
            act_delta = pos_delta / 2
            for idx in range(30):
                print(f'step {idx}')
                print(f'delta {act_delta}')
                self.step(act_delta)
                curr_pos = np.concatenate([self._robot.get_ee_pos(), [1]])
                curr_lowdim = self.normalize_lowdim_obs(curr_pos)
                pos_delta = rest_lowdim - curr_lowdim
                act_delta = pos_delta / 2
            #t0 = time.time()
            # while time.time() - t0 < 2:
            #     self._update_robot(restp, self._default_angle, 0)
            #     time.sleep(1.0)
        else:
            self._update_robot(restp, self._default_angle, 0)    

        self._desired_pose = {'position': self._robot.get_ee_pos(),
                              'angle': self._robot.get_ee_angle(),
                              'gripper': 0}

    def get_observation(self, include_images=True, include_robot_state=True):
        obs_dict = {}
        if include_images:
            obs_dict['images'] = self.get_images()
        if include_robot_state:
            state_dict = self.get_state()
            obs_dict.update(state_dict)

        # normalize state and qpos
        curr_gripper_width = self._robot.get_gripper_state()
        lowdim_obs = np.concatenate([obs_dict['current_pose'][:3], [curr_gripper_width]])
        qpos = np.concatenate([obs_dict['joint_positions'],  [curr_gripper_width]])
        normalized_lowdim_obs = self.normalize_lowdim_obs(lowdim_obs)
        normalized_qpos = self.normalize_qpos(qpos)
        obs_first = obs_dict['images'][0]['array']
        obs_third = obs_dict['images'][1]['array']
        # format first / third person view
        if self.first_person and not self.third_person:
            img_obs = obs_first
        elif self.third_person and not self.first_person:
            img_obs = obs_third
        elif self.third_person and self.first_person:
            img_obs = np.concatenate([obs_first, obs_third], axis=2)
        if self.demo_collection_mode:
            obs_dict = {
                'lowdim_obs': normalized_lowdim_obs,
                'hand_img_obs': obs_first.transpose(2, 0, 1),
                'third_person_img_obs': obs_third.transpose(2, 0, 1),
                'lowdim_qpos': normalized_qpos
            }
        elif self.viz:
            # we only want visual observations
            obs_dict = img_obs
        else:
            state = normalized_lowdim_obs if self.state == 'ee' else normalized_qpos
            obs_dict = {
                'imgs': img_obs,
                'state': state
            }
        return obs_dict

    def render(self, mode=None):
        if mode == 'video':
            # render third person view at full quality
            image_obs = self.get_images()
            obs_first = image_obs[0]['array']
            obs_third = image_obs[1]['array']
            obs = np.concatenate([obs_first, obs_third], axis=0)
            return obs
        else:
            return self.get_observation()

    def is_robot_reset(self, epsilon=0.1):
        curr_joints = self._robot.get_joint_positions()
        joint_dist = np.linalg.norm(curr_joints - self.reset_joints)
        return joint_dist < epsilon

    @property
    def num_cameras(self):
        return len(self.get_images())<|MERGE_RESOLUTION|>--- conflicted
+++ resolved
@@ -159,12 +159,8 @@
 
     def reset(self):
         self.curr_path_length = 0
-<<<<<<< HEAD
         self._robot.update_gripper(0)
 
-=======
-        #if self.epcount % 10 == 0:
->>>>>>> ec334683
         self._robot.update_joints(self.reset_joints)
 
         self._robot.update_gripper(0)
